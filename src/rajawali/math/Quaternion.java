package rajawali.math;

import rajawali.math.Vector3.Axis;

/**
 * Ported from http://www.ogre3d.org/docs/api/html/classOgre_1_1Quaternion.html
 * 
 * @author dennis.ippel
 * 
 */
public final class Quaternion {
	public final static float F_EPSILON = .001f;
	public float w, x, y, z;
	private Vector3 mTmpVec1, mTmpVec2, mTmpVec3;
	private final Vector3 UP_VECTOR = Vector3.getUpVector();
	private final Vector3 RIGHT_VECTOR = Vector3.getRightVector();
	
	public Quaternion() {
		setIdentity();
		mTmpVec1 = new Vector3();
		mTmpVec2 = new Vector3();
		mTmpVec3 = new Vector3();
	}

	public Quaternion(float w, float x, float y, float z) {
		this();
		this.w = w;
		this.x = x;
		this.y = y;
		this.z = z;
	}

	public Quaternion(Quaternion other) {
		this();
		this.w = other.w;
		this.x = other.x;
		this.y = other.y;
		this.z = other.z;
	}
	
	public void setAllFrom(Quaternion other) {
		this.w = other.w;
		this.x = other.x;
		this.y = other.y;
		this.z = other.z;
	}
	
	public Quaternion clone() {
		return new Quaternion(w, x, y, z);
	}
	
	public void setAll(float w, float x, float y, float z) {
		this.w = w;
		this.x = x;
		this.y = y;
		this.z = z;
	}

	public Quaternion fromAngleAxis(final float angle, final Axis axis) {
		fromAngleAxis(angle, Vector3.getAxisVector(axis));
		return this;
	}
	
	public Quaternion fromAngleAxis(final float angle, final Vector3 axisVector) {
		axisVector.normalize();
		float radian = MathUtil.degreesToRadians(angle);
		float halfAngle = radian * .5f;
		float halfAngleSin = (float)Math.sin(halfAngle);
		w = (float)Math.cos(halfAngle);
		x = halfAngleSin * axisVector.x;
		y = halfAngleSin * axisVector.y;
		z = halfAngleSin * axisVector.z;
		
		return this;
	}
	
	public Quaternion fromEuler(final float heading, final float attitude, final float bank) {
		float x = MathUtil.degreesToRadians(heading);
		float y = MathUtil.degreesToRadians(attitude);
		float z = MathUtil.degreesToRadians(bank);
		float c1 = (float)Math.cos(x / 2);
		float s1 = (float)Math.sin(x / 2);
		float c2 = (float)Math.cos(y / 2);
		float s2 = (float)Math.sin(y / 2);
		float c3 = (float)Math.cos(z / 2);
		float s3 = (float)Math.sin(z / 2);
		float c1c2 = c1 * c2;
		float s1s2 = s1 * s2;
		this.w = c1c2 * c3 - s1s2 * s3;
		this.x = c1c2 * s3 + s1s2 * c3;
		this.y = s1 * c2 * c3 + c1 * s2 * s3;
		this.z = c1 * s2 * c3 - s1 * c2 * s3;

		return this;
	}
	
	public void fromAxes(final Vector3 xAxis, final Vector3 yAxis, final Vector3 zAxis)
    {
        float[] kRot = new float[16];

        kRot[0] = xAxis.x;
        kRot[4] = xAxis.y;
        kRot[8] = xAxis.z;

        kRot[1] = yAxis.x;
        kRot[5] = yAxis.y;
        kRot[9] = yAxis.z;

        kRot[2] = zAxis.x;
        kRot[6] = zAxis.y;
        kRot[10] = zAxis.z;

        fromRotationMatrix(kRot);
    }

	public AngleAxis toAngleAxis() {
		return toAngleAxis(new AngleAxis());
	}
	
	public AngleAxis toAngleAxis(AngleAxis angleAxis) {
		float length = x * x + y * y + z * z;
		if (length > 0.0) {
			angleAxis.setAngle(MathUtil.radiansToDegrees(2.0f * (float) Math.acos(w)));
			float invLength = -(float)Math.sqrt(length);
			angleAxis.getAxis().x = x * invLength;
			angleAxis.getAxis().y = y * invLength;
			angleAxis.getAxis().z = z * invLength;
		} else {
			angleAxis.setAngle(0);
			angleAxis.getAxis().x = 1;
			angleAxis.getAxis().y = 0;
			angleAxis.getAxis().z = 0;
		}
		
		return angleAxis;
	}

	public void fromRotationMatrix(final float[] rotMatrix) {
		// Algorithm in Ken Shoemake's article in 1987 SIGGRAPH course notes
		// article "Quaternion Calculus and Fast Animation".

		float fTrace = rotMatrix[0] + rotMatrix[5] + rotMatrix[10];
		float fRoot;

		if (fTrace > 0.0) {
			// |w| > 1/2, may as well choose w > 1/2
			fRoot = (float)Math.sqrt(fTrace + 1.0f); // 2w
			w = 0.5f * fRoot;
			fRoot = 0.5f / fRoot; // 1/(4w)
			x = (rotMatrix[9] - rotMatrix[6]) * fRoot;
			y = (rotMatrix[2] - rotMatrix[8]) * fRoot;
			z = (rotMatrix[4] - rotMatrix[1]) * fRoot;
		} else {
			// |w| <= 1/2
			int[] s_iNext = new int[] { 1, 2, 0 };
			int i = 0;
			if (rotMatrix[5] > rotMatrix[0])
				i = 1;
			if (rotMatrix[10] > rotMatrix[(i * 4) + i])
				i = 2;
			int j = s_iNext[i];
			int k = s_iNext[j];

			fRoot = (float)Math.sqrt(rotMatrix[(i * 4) + i] - rotMatrix[(j * 4) + j] - rotMatrix[(k * 4) + k] + 1.0f);
			float apkQuat[] = new float[] { x, y, z };
			apkQuat[i] = 0.5f * fRoot;
			fRoot = 0.5f / fRoot;
			w = (rotMatrix[(k * 4) + j] - rotMatrix[(j * 4) + k]) * fRoot;
			apkQuat[j] = (rotMatrix[(j * 4) + i] + rotMatrix[(i * 4) + j]) * fRoot;
			apkQuat[k] = (rotMatrix[(k * 4) + i] + rotMatrix[(i * 4) + k]) * fRoot;

			x = apkQuat[0];
			y = apkQuat[1];
			z = apkQuat[2];
		}
	}

	public Vector3 getXAxis() {
		float fTy = 2.0f * y;
		float fTz = 2.0f * z;
		float fTwy = fTy * w;
		float fTwz = fTz * w;
		float fTxy = fTy * x;
		float fTxz = fTz * x;
		float fTyy = fTy * y;
		float fTzz = fTz * z;

		return new Vector3(1 - (fTyy + fTzz), fTxy + fTwz, fTxz - fTwy);
	}

	public Vector3 getYAxis() {
		float fTx = 2.0f * x;
		float fTy = 2.0f * y;
		float fTz = 2.0f * z;
		float fTwx = fTx * w;
		float fTwz = fTz * w;
		float fTxx = fTx * x;
		float fTxy = fTy * x;
		float fTyz = fTz * y;
		float fTzz = fTz * z;

		return new Vector3(fTxy - fTwz, 1 - (fTxx + fTzz), fTyz + fTwx);
	}

	public Vector3 getZAxis() {
		float fTx = 2.0f * x;
		float fTy = 2.0f * y;
		float fTz = 2.0f * z;
		float fTwx = fTx * w;
		float fTwy = fTy * w;
		float fTxx = fTx * x;
		float fTxz = fTz * x;
		float fTyy = fTy * y;
		float fTyz = fTz * y;

		return new Vector3(fTxz + fTwy, fTyz - fTwx, 1 - (fTxx + fTyy));
	}

	public void add(Quaternion other) {
		w += other.w;
		x += other.x;
		y += other.y;
		z += other.z;
	}

	public void subtract(Quaternion other) {
		w -= other.w;
		x -= other.x;
		y -= other.y;
		z -= other.z;
	}

	public void multiply(float scalar) {
		w *= scalar;
		x *= scalar;
		y *= scalar;
		z *= scalar;
	}

	public void multiply(Quaternion other) {
		float tW = w;
		float tX = x;
		float tY = y;
		float tZ = z;

		w = tW * other.w - tX * other.x - tY * other.y - tZ * other.z;
		x = tW * other.x + tX * other.w + tY * other.z - tZ * other.y;
		y = tW * other.y + tY * other.w + tZ * other.x - tX * other.z;
		z = tW * other.z + tZ * other.w + tX * other.y - tY * other.x;
	}

	public Vector3 multiply(final Vector3 vector) {
		mTmpVec3.setAll(x, y, z);
		mTmpVec1 = Vector3.cross(mTmpVec3, vector);
		mTmpVec2 = Vector3.cross(mTmpVec3, mTmpVec1);
		mTmpVec1.multiply(2.0f * w);
		mTmpVec2.multiply(2.0f);

		mTmpVec1.add(mTmpVec2);
		mTmpVec1.add(vector);

		return mTmpVec1;
	}

	public float dot(Quaternion other) {
		return w * other.w + x * other.x + y * other.y + z * other.z;
	}

	public float norm() {
		return w * w + x * x + y * y + z * z;
	}

	public Quaternion inverse() {
		float norm = norm();
		if (norm > 0) {
			float invNorm = 1.0f / norm;
			return new Quaternion(w * invNorm, -x * invNorm, -y * invNorm, -z * invNorm);
		} else {
			return null;
		}
	}
	
	public void inverseSelf() {
		float norm = norm();
		if (norm > 0) {
			float invNorm = 1.0f / norm;
			setAll(w * invNorm, -x * invNorm, -y * invNorm, -z * invNorm);
		}
	}

	public Quaternion unitInverse() {
		return new Quaternion(w, -x, -y, -z);
	}

	public Quaternion exp() {
		float angle = (float)Math.sqrt(x * x + y * y + z * z);
		float sin = (float)Math.sin(angle);
		Quaternion result = new Quaternion();
		result.w = (float)Math.cos(angle);

		if (Math.abs(sin) >= F_EPSILON) {
			float coeff = sin / angle;
			result.x = coeff * x;
			result.y = coeff * y;
			result.z = coeff * z;
		} else {
			result.x = x;
			result.y = y;
			result.z = z;
		}

		return result;
	}

	public Quaternion log() {
		Quaternion result = new Quaternion();
		result.w = 0;

		if (Math.abs(w) < 1.0) {
			float angle = (float) Math.acos(w);
			float sin = (float)Math.sin(angle);
			if (Math.abs(sin) >= F_EPSILON) {
				float fCoeff = angle / sin;
				result.x = fCoeff * x;
				result.y = fCoeff * y;
				result.z = fCoeff * z;
				return result;
			}
		}

		result.x = x;
		result.y = y;
		result.z = z;

		return result;
	}

	public boolean equals(final Quaternion rhs, final float tolerance) {
		float fCos = dot(rhs);
		float angle = (float) Math.acos(fCos);

		return (Math.abs(angle) <= tolerance) || MathUtil.realEqual(angle, MathUtil.PI, tolerance);
	}

	public static Quaternion slerp(Quaternion q1, Quaternion q2, float t) {
		Quaternion q = new Quaternion();
		q.slerpSelf(q1, q2, t);
		return q;
	}
	
	public void slerpSelf(Quaternion q1, Quaternion q2, float t) {
        if (q1.x == q2.x && q1.y == q2.y && q1.z == q2.z && q1.w == q2.w) {
            setAllFrom(q1);
            return;
        }

        float result = (q1.x * q2.x) + (q1.y * q2.y) + (q1.z * q2.z)
                + (q1.w * q2.w);

        if (result < 0.0f) {
            q2.x = -q2.x;
            q2.y = -q2.y;
            q2.z = -q2.z;
            q2.w = -q2.w;
            result = -result;
        }

        float scale0 = 1 - t;
        float scale1 = t;

        if ((1 - result) > 0.1f) {
            float theta = (float)Math.acos(result);
            float invSinTheta = 1f / (float)Math.sin(theta);

            scale0 = (float)Math.sin((1 - t) * theta) * invSinTheta;
            scale1 = (float)Math.sin((t * theta)) * invSinTheta;
        }

        x = (scale0 * q1.x) + (scale1 * q2.x);
        y = (scale0 * q1.y) + (scale1 * q2.y);
        z = (scale0 * q1.z) + (scale1 * q2.z);
        w = (scale0 * q1.w) + (scale1 * q2.w);
    }

	public float normalize() {
		float len = norm();
		float factor = 1.0f / (float)Math.sqrt(len);
		multiply(factor);
		return len;
	}

	public float getRoll(boolean reprojectAxis) {
		if (reprojectAxis) {
			// float fTx = 2.0f * x;
			float fTy = 2.0f * y;
			float fTz = 2.0f * z;
			float fTwz = fTz * w;
			float fTxy = fTy * x;
			float fTyy = fTy * y;
			float fTzz = fTz * z;

			return (float) Math.atan2(fTxy + fTwz, 1.0 - (fTyy + fTzz));
		} else {
			return (float) Math.atan2(2 * (x * y + w * z), w * w + x * x - y * y - z * z);
		}
	}

	public float getPitch(boolean reprojectAxis) {
		if (reprojectAxis) {
			float fTx = 2.0f * x;
			// float fTy = 2.0f * y;
			float fTz = 2.0f * z;
			float fTwx = fTx * w;
			float fTxx = fTx * x;
			float fTyz = fTz * y;
			float fTzz = fTz * z;

			return (float) Math.atan2(fTyz + fTwx, 1.0 - (fTxx + fTzz));
		} else {
			return (float) Math.atan2(2 * (y * z + w * x), w * w - x * x - y * y + z * z);
		}
	}

	public float getYaw(boolean reprojectAxis) {
		if (reprojectAxis) {
			float fTx = 2.0f * x;
			float fTy = 2.0f * y;
			float fTz = 2.0f * z;
			float fTwy = fTy * w;
			float fTxx = fTx * x;
			float fTxz = fTz * x;
			float fTyy = fTy * y;

			return (float) Math.atan2(fTxz + fTwy, 1.0 - (fTxx + fTyy));

		} else {
			return (float) Math.asin(-2 * (x * z - w * y));
		}
	}
	
	public Matrix4 toRotationMatrix() {
		Matrix4 matrix = new Matrix4();
		toRotationMatrix(matrix);
		return matrix;
	}

	public void toRotationMatrix(Matrix4 matrix) {
		float[] m = new float[16];
		toRotationMatrix(m);
		matrix.set(m);
	}
	
	public void toRotationMatrix(float[] matrix) {
		float x2 = x * x;
		float y2 = y * y;
		float z2 = z * z;
		float xy = x * y;
		float xz = x * z;
		float yz = y * z;
		float wx = w * x;
		float wy = w * y;
		float wz = w * z;

		matrix[0] = 1.0f - 2.0f * (y2 + z2);
		matrix[1] = 2.0f * (xy - wz);
		matrix[2] = 2.0f * (xz + wy);
		matrix[3] = 0;

		matrix[4] = 2.0f * (xy + wz);
		matrix[5] = 1.0f - 2.0f * (x2 + z2);
		matrix[6] = 2.0f * (yz - wx);
		matrix[7] = 0;

		matrix[8] = 2.0f * (xz - wy);
		matrix[9] = 2.0f * (yz + wx);
		matrix[10] = 1.0f - 2.0f * (x2 + y2);
		matrix[11] = 0;

		matrix[12] = 0;
		matrix[13] = 0;
		matrix[14] = 0;
		matrix[15] = 1;
	}

	public void computeW()
	{
	    float t = 1.0f - ( x * x ) - ( y * y ) - ( z * z );
	    if ( t < 0.0f )
	    {
	        w = 0.0f;
	    }
	    else
	    {
	        w = -(float)Math.sqrt(t);
	    }
	}
	
	public static Quaternion nlerp(float fT, final Quaternion rkP, final Quaternion rkQ, boolean shortestPath) {
		Quaternion result = new Quaternion(rkP);
		Quaternion tmp = new Quaternion(rkQ);
		float fCos = result.dot(tmp);
		if (fCos < 0.0f && shortestPath) {
			tmp = tmp.inverse();
			tmp.subtract(result);
			tmp.multiply(fT);
			result.add(tmp);
		} else {
			tmp.subtract(result);
			tmp.multiply(fT);
			result.add(tmp);
		}
		result.normalize();
		return result;
	}
	
	public boolean isIdentity() {
		return ((w == 1) && (x == 0) && (y == 0) && (z == 0));
	}
	
	public Quaternion setIdentity() {
		w = 1;
		x = 0;
		y = 0;
		z = 0;
		return this;
	}

	public static Quaternion getIdentity() {
		return new Quaternion(1, 0, 0, 0);
	}

	public String toString() {
		return "Quaternion.w " + w + " .x: " + x + " .y: " + y + " .z: " + z;
	}
	
<<<<<<< HEAD
	public static Quaternion getRotationTo(final Vector3 src, final Vector3 dest) {
        Quaternion q = new Quaternion();
        Vector3 v1 = new Vector3(src);
        Vector3 v2 = new Vector3(dest);
        v1.normalize();
        v2.normalize();

        float d = Vector3.dot(v1, v2);

        if (d >= 1.0f) {
            return new Quaternion().setIdentity();
        }

        if (d < (1e-6f - 1.0f)) {
            //Generate an axis
            /*Number3D axis = Number3D::UNIT_X.crossProduct(*this);
            if (axis.isZeroLength()) // pick another if colinear
            	axis = Number3D::UNIT_Y.crossProduct(*this);
            axis.normalise();
            q.FromAngleAxis(Radian(Math::PI), axis);*/

            // Generate an axis
            Vector3 axis = Vector3.cross(Vector3.getAxisVector(Axis.X), v1);
            if (axis.length() == 0.0f) {
                axis = Vector3.cross(Vector3.getAxisVector(Axis.Y), v1);
            }
            axis.normalize();
            q.fromAngleAxis(180, axis);
        } else {
            /*Real s = Math::Sqrt( (1+d)*2 );
            Real invs = 1 / s;
            Number3D c = v0.crossProduct(v1);
            q.x = c.x * invs;
            q.y = c.y * invs;
            q.z = c.z * invs;
            q.w = s * 0.5;
            q.normalise();*/

            float s = (float)Math.sqrt((1f + d) * 2f);
            float invs = 1 / s;
            Vector3 c = Vector3.cross(v1, v2);
            q.x = (float) (c.x * invs);
            q.y = (float) (c.y * invs);
            q.z = (float) (c.z * invs);
            q.w = (float) (s * 0.5f);
            q.normalize();
        } 
        return q;
=======
	public static Quaternion fromRotationBetween(final Vector3 src, final Vector3 dest)
	{
		Quaternion q = new Quaternion();
		q.setFromRotationBetween(src, dest);
		return q;
	}
	
	public void setFromRotationBetween(final Vector3 src, final Vector3 dest)
    {
        float d = Vector3.dot(src, dest);
        if (d >= 1.0f)
        {
        	setIdentity();
            return;
        }

        if (d < (1e-6f - 1.0f))
        {
        	// axis
        	mTmpVec1.setAllFrom(RIGHT_VECTOR);
        	mTmpVec1.cross(src);

            if (mTmpVec1.length() == 0.0f)
            {
            	mTmpVec1.setAllFrom(UP_VECTOR);
            	mTmpVec1.cross(src);
            }

            mTmpVec1.normalize();

            fromAngleAxis(180, mTmpVec1);
        }
        else 
        {
            float s = (float)Math.sqrt((1f + d) * 2f);
            float invs = 1 / s;

            mTmpVec1.setAllFrom(src);
            mTmpVec1.cross(dest);
            
            x = (float) (mTmpVec1.x * invs);
            y = (float) (mTmpVec1.y * invs);
            z = (float) (mTmpVec1.z * invs);
            w = (float) (s * 0.5f);
            normalize();
        } 
>>>>>>> 75835f49
    }
}<|MERGE_RESOLUTION|>--- conflicted
+++ resolved
@@ -533,56 +533,6 @@
 		return "Quaternion.w " + w + " .x: " + x + " .y: " + y + " .z: " + z;
 	}
 	
-<<<<<<< HEAD
-	public static Quaternion getRotationTo(final Vector3 src, final Vector3 dest) {
-        Quaternion q = new Quaternion();
-        Vector3 v1 = new Vector3(src);
-        Vector3 v2 = new Vector3(dest);
-        v1.normalize();
-        v2.normalize();
-
-        float d = Vector3.dot(v1, v2);
-
-        if (d >= 1.0f) {
-            return new Quaternion().setIdentity();
-        }
-
-        if (d < (1e-6f - 1.0f)) {
-            //Generate an axis
-            /*Number3D axis = Number3D::UNIT_X.crossProduct(*this);
-            if (axis.isZeroLength()) // pick another if colinear
-            	axis = Number3D::UNIT_Y.crossProduct(*this);
-            axis.normalise();
-            q.FromAngleAxis(Radian(Math::PI), axis);*/
-
-            // Generate an axis
-            Vector3 axis = Vector3.cross(Vector3.getAxisVector(Axis.X), v1);
-            if (axis.length() == 0.0f) {
-                axis = Vector3.cross(Vector3.getAxisVector(Axis.Y), v1);
-            }
-            axis.normalize();
-            q.fromAngleAxis(180, axis);
-        } else {
-            /*Real s = Math::Sqrt( (1+d)*2 );
-            Real invs = 1 / s;
-            Number3D c = v0.crossProduct(v1);
-            q.x = c.x * invs;
-            q.y = c.y * invs;
-            q.z = c.z * invs;
-            q.w = s * 0.5;
-            q.normalise();*/
-
-            float s = (float)Math.sqrt((1f + d) * 2f);
-            float invs = 1 / s;
-            Vector3 c = Vector3.cross(v1, v2);
-            q.x = (float) (c.x * invs);
-            q.y = (float) (c.y * invs);
-            q.z = (float) (c.z * invs);
-            q.w = (float) (s * 0.5f);
-            q.normalize();
-        } 
-        return q;
-=======
 	public static Quaternion fromRotationBetween(final Vector3 src, final Vector3 dest)
 	{
 		Quaternion q = new Quaternion();
@@ -629,6 +579,5 @@
             w = (float) (s * 0.5f);
             normalize();
         } 
->>>>>>> 75835f49
     }
 }