--- conflicted
+++ resolved
@@ -11,24 +11,12 @@
     # Additional Components
     - extra
 
-before_script:
-    - chmod +x .utility/initiate-publish.sh
-
 script:
     - echo "Travis branch is $TRAVIS_BRANCH"
-<<<<<<< HEAD
     - echo "Travis branch is in pull request? $TRAVIS_PULL_REQUEST"
-    - gradle assembleRelease
-
-after_success:
-    - .utility/initiate-publish.sh
-
-=======
-    - echo "Travis branch is in pull request $TRAVIS_PULL_REQUEST"
     - echo "Travis tag $TRAVIS_TAG"
     - gradle assembleRelease
 
->>>>>>> 3fb2e7f8
 notifications:
   email:
     - rajawali.framework@gmail.com
