--- conflicted
+++ resolved
@@ -92,20 +92,13 @@
 	protected boolean mAlwaysClearColorBuffer = true;
 	private ShadowMapMaterial mShadowMapMaterial;
 
-<<<<<<< HEAD
-	private List<Object3D> mChildren;
+	private final List<Object3D> mChildren;
     private final List<ASceneFrameCallback> mPreCallbacks;
     private final List<ASceneFrameCallback> mPostCallbacks;
-	private List<Animation> mAnimations;
-	private List<IRendererPlugin> mPlugins;
-	private List<ALight> mLights;
-=======
-	private final List<Object3D> mChildren;
 	private final List<Animation> mAnimations;
 	private final List<IRendererPlugin> mPlugins;
 	private final List<ALight> mLights;
->>>>>>> e1991b48
-	
+
 	/**
 	* The camera currently in use.
 	* Not thread safe for speed, should
@@ -113,7 +106,7 @@
 	* or prior to rendering such as initScene(). 
 	*/
 	protected Camera mCamera;
-	private List<Camera> mCameras; //List of all cameras in the scene.
+	private final List<Camera> mCameras; //List of all cameras in the scene.
 
 	/**
 	* Temporary camera which will be switched to by the GL thread.
@@ -132,7 +125,7 @@
 	 * 
 	 * Guarded by itself
 	 */
-	private LinkedList<AFrameTask> mFrameTaskQueue;
+	private final LinkedList<AFrameTask> mFrameTaskQueue;
 
 	protected boolean mDisplaySceneGraph = false;
 	protected IGraphNode mSceneGraph; //The scenegraph for this scene
@@ -152,7 +145,6 @@
 		
 		mCamera = new Camera();
 		mCamera.setZ(mEyeZ);
-		mCameras = Collections.synchronizedList(new CopyOnWriteArrayList<Camera>());
 		mCameras.add(mCamera);
 	}
 	
